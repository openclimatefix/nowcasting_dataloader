""" Dataset and functions"""
import logging
import os
from typing import List, Optional, Tuple, Union

import boto3
import gcsfs
import numpy as np
import torch
from nowcasting_dataset.config.model import Configuration
from nowcasting_dataset.consts import (
    DEFAULT_REQUIRED_KEYS,
    GSP_ID,
    GSP_YIELD,
    NWP_DATA,
    PV_SYSTEM_ID,
    PV_YIELD,
    SATELLITE_DATA,
    TOPOGRAPHIC_DATA,
)
from nowcasting_dataset.dataset.batch import Batch
from nowcasting_dataset.filesystem.utils import delete_all_files_in_temp_path, download_to_local
from nowcasting_dataset.utils import set_fsspec_for_multiprocess

from nowcasting_dataloader.batch import BatchML
from nowcasting_dataloader.subset import subselect_data
from nowcasting_dataloader.utils.position_encoding import generate_position_encodings_for_batch

logger = logging.getLogger(__name__)

"""
This file contains the following classes
NetCDFDataset- torch.utils.data.Dataset: Use for loading pre-made batches
NowcastingDataset - torch.utils.data.IterableDataset: Dataset for making batches
"""


_LOG = logging.getLogger(__name__)


class NetCDFDataset(torch.utils.data.Dataset):
    """
    Loads data saved by the `prepare_ml_training_data.py` script.

    Moved from predict_pv_yield
    """

    def __init__(
        self,
        n_batches: int,
        src_path: str,
        tmp_path: str,
        configuration: Configuration,
        cloud: str = "gcp",
        required_keys: Union[Tuple[str], List[str]] = None,
        history_minutes: Optional[int] = None,
        forecast_minutes: Optional[int] = None,
        normalize: bool = False,
        add_position_encoding: bool = False,
    ):
        """
        Netcdf Dataset

        Args:
            n_batches: Number of batches available on disk.
            src_path: The full path (including 'gs://') to the data on
                Google Cloud storage.
            tmp_path: The full path to the local temporary directory
                (on a local filesystem).
            cloud:
            required_keys: Tuple or list of keys required in the example for
                it to be considered usable
            history_minutes: How many past minutes of data to use, if subsetting the batch
            forecast_minutes: How many future minutes of data to use, if reducing the amount
                of forecast time
            configuration: configuration object
            cloud: which cloud is used, can be "gcp", "aws" or "local".
            normalize: normalize the batch data
            add_position_encoding: Whether to add position encoding or not
        """
        self.n_batches = n_batches
        self.src_path = src_path
        self.tmp_path = tmp_path
        self.cloud = cloud
        self.history_minutes = history_minutes
        self.forecast_minutes = forecast_minutes
        self.configuration = configuration
        self.normalize = normalize
        self.add_position_encoding = add_position_encoding

        logger.info(f"Setting up NetCDFDataset for {src_path}")

        if self.forecast_minutes is None:
            self.forecast_minutes = configuration.input_data.default_forecast_minutes
        if self.history_minutes is None:
            self.history_minutes = configuration.input_data.default_history_minutes

        # see if we need to select the subset of data. If turned on -
        # only history_minutes + current time + forecast_minutes data is used.
        self.select_subset_data = False
        if self.forecast_minutes != configuration.input_data.default_forecast_minutes:
            self.select_subset_data = True
        if self.history_minutes != configuration.input_data.default_history_minutes:
            self.select_subset_data = True

        # Index into either sat_datetime_index or nwp_target_time indicating the current time,
        self.current_timestep_5_index = (
            int(configuration.input_data.default_history_minutes // 5) + 1
        )

        if required_keys is None:
            required_keys = DEFAULT_REQUIRED_KEYS
        self.required_keys = list(required_keys)

        # setup cloud connections as None
        self.gcs = None
        self.s3_resource = None

        assert cloud in ["gcp", "aws", "local"]

        if not os.path.isdir(self.tmp_path):
            os.mkdir(self.tmp_path)

    def per_worker_init(self, worker_id: int):
        """Function called by a worker"""
        if self.cloud == "gcp":
            self.gcs = gcsfs.GCSFileSystem()
        elif self.cloud == "aws":
            self.s3_resource = boto3.resource("s3")

    def __len__(self):
        """Length of dataset"""
        return self.n_batches

    def __getitem__(self, batch_idx: int) -> dict:
        """Returns a whole batch at once.

        Args:
          batch_idx: The integer index of the batch. Must be in the range
          [0, self.n_batches).

        Returns:
            NamedDict where each value is a numpy array. The size of this
            array's first dimension is the batch size.
        """
        logger.debug(f"Getting batch {batch_idx}")
        if not 0 <= batch_idx < self.n_batches:
            raise IndexError(
                "batch_idx must be in the range" f" [0, {self.n_batches}), not {batch_idx}!"
            )

        if self.cloud in ["gcp", "aws"]:
            # TODO check this works for multiple files
            download_to_local(
                remote_filename=self.src_path,
                local_filename=self.tmp_path,
            )
            local_netcdf_folder = self.tmp_path
        else:
            local_netcdf_folder = self.src_path

        batch: Batch = Batch.load_netcdf(local_netcdf_folder, batch_idx=batch_idx)

        if self.select_subset_data:
            batch = subselect_data(
                batch=batch,
                history_minutes=self.history_minutes,
                forecast_minutes=self.forecast_minutes,
                current_timestep_index=self.current_timestep_5_index,
            )
        if self.add_position_encoding:
            position_encodings = generate_position_encodings_for_batch(batch)
        # change batch into ML learning batch ready for training
        batch: BatchML = BatchML.from_batch(batch=batch)

        if self.cloud != "local":
            # remove files in a folder, but not the folder itself
            delete_all_files_in_temp_path(self.src_path)

        # normalize the data
        if self.normalize:
            batch.normalize()

        batch: dict = batch.dict()
        if self.add_position_encoding:
            # Add position encodings
            batch.update(position_encodings)
        return batch


class SatFlowDataset(NetCDFDataset):
    """

    Dataset for training the joint model, ensures that the target contains the future GSP data, and
    satellite imagery. It also ensures that no past GSP data is given to the model as it wont be
    available at inference time. See issue #59 for more details

    """

    def __init__(
        self,
        n_batches: int,
        src_path: str,
        tmp_path: str,
        configuration: Configuration,
        cloud: str = "gcp",
        required_keys: Union[Tuple[str], List[str]] = None,
        history_minutes: Optional[int] = None,
        forecast_minutes: Optional[int] = None,
        normalize: bool = False,
        add_position_encoding: bool = False,
        add_satellite_target: bool = False,
        add_hrv_satellite_target: bool = False,
    ):
        """
        Netcdf Dataset

        Args:
            n_batches: Number of batches available on disk.
            src_path: The full path (including 'gs://') to the data on
                Google Cloud storage.
            tmp_path: The full path to the local temporary directory
                (on a local filesystem).
            cloud:
            required_keys: Tuple or list of keys required in the example for
                it to be considered usable
            history_minutes: How many past minutes of data to use, if subsetting the batch
            forecast_minutes: How many future minutes of data to use, if reducing the amount
                of forecast time
            configuration: configuration object
            cloud: which cloud is used, can be "gcp", "aws" or "local".
            normalize: normalize the batch data
            add_position_encoding: Whether to add position encoding or not
            add_satellite_target: Whether to add future satellite imagery to the target or not
            add_hrv_satellite_target: Whether to add future HRV satellite imagery to the target or not
        """
        super().__init__(
            n_batches,
            src_path,
            tmp_path,
            configuration,
            cloud,
            required_keys,
            history_minutes,
            forecast_minutes,
            normalize,
            add_position_encoding,
        )

        self.add_satellite_target = add_satellite_target
        self.add_hrv_satellite_target = add_hrv_satellite_target

        # SatFlow specific changes, i.e. which timestep to split on
        self.current_timestep_index = (history_minutes // 5) + 1
        self.current_timestep_index_30 = (history_minutes // 30) + 1

    def __getitem__(self, batch_idx: int) -> Tuple[dict, dict]:
        """
        Satflow extension for the dataloader

        Args:
            batch_idx: Batch ID to load

        Returns:
            Tuple of dicts of torch.Tensors holding the data
        """
        batch = super().__getitem__(batch_idx)
        x = {}
        target = {}
        # Need to partition out past and future sat images here, along with the rest of the data
        if "satellite" in batch:
            past_satellite_data = batch["satellite"][SATELLITE_DATA][
                :, : self.current_timestep_index
            ]
            x[SATELLITE_DATA] = past_satellite_data
        if "hrvsatellite" in batch:
            past_hrv_satellite_data = batch["hrvsatellite"][SATELLITE_DATA][
                :, :, self.current_timestep_index :
            ]
            x["hrv_" + SATELLITE_DATA] = past_hrv_satellite_data
        if "pv" in batch:
            past_pv_data = batch["pv"][PV_YIELD][:, :, self.current_timestep_index :]
            x[PV_YIELD] = past_pv_data
            x[PV_SYSTEM_ID] = batch["pv"][PV_SYSTEM_ID]
        if NWP_DATA in self.required_keys:
            # We can give future NWP too, as that will be available
            x[NWP_DATA] = batch["nwp"][NWP_DATA]
        if TOPOGRAPHIC_DATA in self.required_keys:
            # Need to expand dims to get a single channel one
            # Results in topographic maps with [Batch, Channel, H, W]
            x[TOPOGRAPHIC_DATA] = batch["topographic"][TOPOGRAPHIC_DATA]

        # Only GSP information we give to the model to train on is the IDs and physical locations
        x[GSP_ID] = GSP_ID

        # Now creating the target data
        future_gsp_data = batch["gsp"][GSP_YIELD][:, :, : self.current_timestep_index_30]
        target[GSP_YIELD] = future_gsp_data
        target[GSP_ID] = GSP_ID

        if self.add_satellite_target:
            future_sat_data = batch["satellite"][SATELLITE_DATA][
                :, :, : self.current_timestep_index
            ]
            target[SATELLITE_DATA] = future_sat_data
        if self.add_hrv_satellite_target:
            future_hrv_sat_data = batch["hrvsatellite"][SATELLITE_DATA][
                :, :, : self.current_timestep_index
            ]
            target["hrv_" + SATELLITE_DATA] = future_hrv_sat_data

        # Add position encodings
        if self.add_position_encoding:
<<<<<<< HEAD
            if x.get(x[SATELLITE_DATA], False):
                x = self.add_encodings(x, SATELLITE_DATA, batch, self.current_timestep_index, self.add_satellite_target)
            if x.get("hrv_"+SATELLITE_DATA, False):
                x = self.add_encodings(x, "hrv_"+SATELLITE_DATA, batch, self.current_timestep_index, self.add_hrv_satellite_target)
            if x.get(TOPOGRAPHIC_DATA, False):
=======
            x = self.add_encodings(
                x, SATELLITE_DATA, batch, self.current_timestep_index, self.add_satellite_target
            )
            x = self.add_encodings(
                x,
                "hrv_" + SATELLITE_DATA,
                batch,
                self.current_timestep_index,
                self.add_hrv_satellite_target,
            )
            if TOPOGRAPHIC_DATA in self.required_keys:
>>>>>>> 412acc52
                x = self.add_encodings(x, TOPOGRAPHIC_DATA, batch, 0, False)
            if x.get(NWP_DATA, False):
                x = self.add_encodings(x, NWP_DATA, batch, len(x[NWP_DATA]), False)

        return x, target

    def add_encodings(
        self,
        x: dict,
        key: str,
        batch: dict,
        current_timestep_index: int,
        add_future_encodings: bool = False,
    ) -> dict[str, torch.Tensor]:
        """
        Adds encodings to the targets and inputs

        Args:
            x: Dictionary containing model inputs
            key: Key to check and insert
            add_future_encodings: Whether to add the future position encodings to the target

        Returns:
            x dictionaries with the added/updated keys
        """
        if key + "_position_encoding" in batch:
            past_encoding = batch[key + "_position_encoding"][:, :, self.current_timestep_index :]
            x[key] = torch.cat([x[key], past_encoding], dim=1)
            if add_future_encodings:
                future_encoding = batch[key + "_position_encoding"][
                    :, :, : self.current_timestep_index
                ]
                x[key + "_query"] = future_encoding
        return x


def worker_init_fn(worker_id):
    """Configures each dataset worker process.

    1. Get fsspec ready for multi process
    2. To call NowcastingDataset.per_worker_init().
    """
    # fix for fsspec when using multprocess
    set_fsspec_for_multiprocess()

    # get_worker_info() returns information specific to each worker process.
    worker_info = torch.utils.data.get_worker_info()
    if worker_info is None:
        print("worker_info is None!")
    else:
        # The NowcastingDataset copy in this worker process.
        dataset_obj = worker_info.dataset
        dataset_obj.per_worker_init(worker_info.id)<|MERGE_RESOLUTION|>--- conflicted
+++ resolved
@@ -311,25 +311,11 @@
 
         # Add position encodings
         if self.add_position_encoding:
-<<<<<<< HEAD
             if x.get(x[SATELLITE_DATA], False):
                 x = self.add_encodings(x, SATELLITE_DATA, batch, self.current_timestep_index, self.add_satellite_target)
             if x.get("hrv_"+SATELLITE_DATA, False):
                 x = self.add_encodings(x, "hrv_"+SATELLITE_DATA, batch, self.current_timestep_index, self.add_hrv_satellite_target)
             if x.get(TOPOGRAPHIC_DATA, False):
-=======
-            x = self.add_encodings(
-                x, SATELLITE_DATA, batch, self.current_timestep_index, self.add_satellite_target
-            )
-            x = self.add_encodings(
-                x,
-                "hrv_" + SATELLITE_DATA,
-                batch,
-                self.current_timestep_index,
-                self.add_hrv_satellite_target,
-            )
-            if TOPOGRAPHIC_DATA in self.required_keys:
->>>>>>> 412acc52
                 x = self.add_encodings(x, TOPOGRAPHIC_DATA, batch, 0, False)
             if x.get(NWP_DATA, False):
                 x = self.add_encodings(x, NWP_DATA, batch, len(x[NWP_DATA]), False)
