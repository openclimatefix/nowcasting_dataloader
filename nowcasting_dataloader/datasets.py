""" Dataset and functions"""
import logging
import os
from typing import List, Optional, Tuple, Union

import boto3
import einops
import gcsfs
import torch
from nowcasting_dataset.config.model import Configuration
from nowcasting_dataset.consts import (
    DEFAULT_REQUIRED_KEYS,
    GSP_DATETIME_INDEX,
    GSP_ID,
    GSP_YIELD,
    NWP_DATA,
    PV_SYSTEM_ID,
    PV_YIELD,
    SATELLITE_DATA,
    SPATIAL_AND_TEMPORAL_LOCATIONS_OF_EACH_EXAMPLE_FILENAME,
    TOPOGRAPHIC_DATA,
)
from nowcasting_dataset.dataset.batch import Batch, Example
from nowcasting_dataset.filesystem.utils import delete_all_files_in_temp_path, download_to_local
from nowcasting_dataset.utils import get_netcdf_filename, set_fsspec_for_multiprocess

from nowcasting_dataloader.batch import BatchML
from nowcasting_dataloader.subset import subselect_data
from nowcasting_dataloader.utils.position_encoding import generate_position_encodings_for_batch

logger = logging.getLogger(__name__)


class NetCDFDataset(torch.utils.data.Dataset):
    """
    Loads data saved by the `prepare_ml_training_data.py` script.

    Moved from predict_pv_yield
    """

    def __init__(
        self,
        n_batches: int,
        src_path: str,
        tmp_path: str,
        configuration: Configuration,
        cloud: str = "gcp",
        required_keys: Union[Tuple[str], List[str]] = None,
        history_minutes: Optional[int] = None,
        forecast_minutes: Optional[int] = None,
        normalize: bool = True,
        add_position_encoding: bool = False,
        data_sources_names: Optional[list[str]] = None,
        num_bands: int = 4,
    ):
        """
        Netcdf Dataset

        Args:
            n_batches: Number of batches available on disk.
            src_path: The full path (including 'gs://') to the data on
                Google Cloud storage.
            tmp_path: The full path to the local temporary directory
                (on a local filesystem).
            cloud:
            required_keys: Tuple or list of keys required in the example for
                it to be considered usable
            history_minutes: How many past minutes of data to use, if subsetting the batch
            forecast_minutes: How many future minutes of data to use, if reducing the amount
                of forecast time
            configuration: configuration object
            cloud: which cloud is used, can be "gcp", "aws" or "local".
            normalize: normalize the batch data
            add_position_encoding: Whether to add position encoding or not
            add_optical_flow: Whether to add optical flow predictions for satellite data
            flow_image_size_pixels: The size of the flow images in pixels
            data_sources_names: Names of data sources to load, if not using all of them
            num_bands: Number of bands for the Fourier features for the position encoding

        """
        self.n_batches = n_batches
        self.src_path = src_path
        self.tmp_path = tmp_path
        self.cloud = cloud
        self.history_minutes = history_minutes
        self.forecast_minutes = forecast_minutes
        self.configuration = configuration
        self.normalize = normalize
        self.add_position_encoding = add_position_encoding

        self.num_bands = num_bands
        if data_sources_names is None:
            data_sources_names = list(Example.__fields__.keys())
        self.data_sources_names = data_sources_names

        logger.info(f"Setting up NetCDFDataset for {src_path}")

        if self.forecast_minutes is None:
            self.forecast_minutes = configuration.input_data.default_forecast_minutes
        if self.history_minutes is None:
            self.history_minutes = configuration.input_data.default_history_minutes

        # see if we need to select the subset of data. If turned on -
        # only history_minutes + current time + forecast_minutes data is used.
        self.select_subset_data = False
        if self.forecast_minutes != configuration.input_data.default_forecast_minutes:
            self.select_subset_data = True
        if self.history_minutes != configuration.input_data.default_history_minutes:
            self.select_subset_data = True

        # Index into either sat_datetime_index or nwp_target_time indicating the current time,
        self.current_timestep_5_index = (
            int(configuration.input_data.default_history_minutes // 5) + 1
        )

        if required_keys is None:
            required_keys = DEFAULT_REQUIRED_KEYS
        self.required_keys = list(required_keys)

        # setup cloud connections as None
        self.gcs = None
        self.s3_resource = None

        assert cloud in ["gcp", "aws", "local"]

        if not os.path.isdir(self.tmp_path):
            os.mkdir(self.tmp_path)

    def per_worker_init(self, worker_id: int):
        """Function called by a worker"""
        if self.cloud == "gcp":
            self.gcs = gcsfs.GCSFileSystem()
        elif self.cloud == "aws":
            self.s3_resource = boto3.resource("s3")

        # adjust temp path for each worker
        self.tmp_path = f"{self.tmp_path}/{worker_id}"

    def __len__(self):
        """Length of dataset"""
        return self.n_batches

    def __getitem__(self, batch_idx: int) -> dict:
        """Returns a whole batch at once.

        Args:
          batch_idx: The integer index of the batch. Must be in the range
          [0, self.n_batches).

        Returns:
            NamedDict where each value is a numpy array. The size of this
            array's first dimension is the batch size.
        """
        logger.debug(f"Getting batch {batch_idx}")
        if not 0 <= batch_idx < self.n_batches:
            raise IndexError(
                "batch_idx must be in the range" f" [0, {self.n_batches}), not {batch_idx}!"
            )

        if self.cloud in ["gcp", "aws"]:
            # download all data files
            for data_source in self.data_sources_names:
                data_source_and_filename = f"{data_source}/{get_netcdf_filename(batch_idx)}"
                download_to_local(
                    remote_filename=f"{self.src_path}/{data_source_and_filename}",
                    local_filename=f"{self.tmp_path}/{data_source_and_filename}",
                )

            # download locations file
            download_to_local(
                remote_filename=f"{self.src_path}/"
                f"{SPATIAL_AND_TEMPORAL_LOCATIONS_OF_EACH_EXAMPLE_FILENAME}",
                local_filename=f"{self.tmp_path}/"
                f"{SPATIAL_AND_TEMPORAL_LOCATIONS_OF_EACH_EXAMPLE_FILENAME}",
            )

            local_netcdf_folder = self.tmp_path
        else:
            local_netcdf_folder = self.src_path

        batch: Batch = Batch.load_netcdf(
            local_netcdf_folder, batch_idx=batch_idx, data_sources_names=self.data_sources_names
        )

        if self.select_subset_data:
            batch = subselect_data(
                batch=batch,
                history_minutes=self.history_minutes,
                forecast_minutes=self.forecast_minutes,
                current_timestep_index=self.current_timestep_5_index,
            )
        if self.add_position_encoding:
            position_encodings = generate_position_encodings_for_batch(
                batch, num_bands=self.num_bands
            )

<<<<<<< HEAD
        # change batch into ML learning batch ready for training
        batch: BatchML = BatchML.from_batch(batch=batch)

=======
        if self.add_optical_flow:
            optical_flow: torch.Tensor = compute_optical_flow_for_batch(
                batch, final_image_size_pixels=self.flow_image_size_pixels
            )

        # change batch into ML learning batch ready for training
        batch: BatchML = BatchML.from_batch(batch=batch)

        if self.add_optical_flow:
            # Add optical flow data source
            batch.optical_flow = optical_flow

>>>>>>> aef9790c
        # netcdf_batch = xr.load_dataset(local_netcdf_filename)

        if self.cloud != "local":
            # remove files in a folder, but not the folder itself
            delete_all_files_in_temp_path(self.tmp_path)

        # normalize the data
        if self.normalize:
            batch.normalize()

        batch: dict = batch.dict()
        if self.add_position_encoding:
            # Add position encodings
            batch.update(position_encodings)
        return batch


class SatFlowDataset(NetCDFDataset):
    """SatFlow dataset for filtering and splitting up output from NetCDFDataset properly"""

    def __init__(
        self,
        n_batches: int,
        src_path: str,
        tmp_path: str,
        configuration: Configuration,
        cloud: str = "gcp",
        required_keys: Union[Tuple[str], List[str]] = None,
        history_minutes: Optional[int] = None,
        forecast_minutes: Optional[int] = None,
        normalize: bool = True,
        add_position_encoding: bool = False,
        add_satellite_target: bool = False,
        add_hrv_satellite_target: bool = False,
        data_sources_names: Optional[list[str]] = None,
    ):
        """
        Netcdf Dataset

        Args:
            n_batches: Number of batches available on disk.
            src_path: The full path (including 'gs://') to the data on
                Google Cloud storage.
            tmp_path: The full path to the local temporary directory
                (on a local filesystem).
            cloud:
            required_keys: Tuple or list of keys required in the example for
                it to be considered usable
            history_minutes: How many past minutes of data to use, if subsetting the batch
            forecast_minutes: How many future minutes of data to use, if reducing the amount
                of forecast time
            configuration: configuration object
            cloud: which cloud is used, can be "gcp", "aws" or "local".
            normalize: normalize the batch data
            add_position_encoding: Whether to add position encoding or not
            add_satellite_target: Whether to add future satellite imagery to the target or not
            add_hrv_satellite_target: Whether to add future HRV satellite imagery to the target
            data_sources_names: Names of data sources to load, if not using all of them
        """
        super().__init__(
            n_batches=n_batches,
            src_path=src_path,
            tmp_path=tmp_path,
            configuration=configuration,
            cloud=cloud,
            required_keys=required_keys,
            history_minutes=history_minutes,
            forecast_minutes=forecast_minutes,
            normalize=normalize,
            add_position_encoding=add_position_encoding,
            data_sources_names=data_sources_names,
        )

        self.add_satellite_target = add_satellite_target
        self.add_hrv_satellite_target = add_hrv_satellite_target

        # SatFlow specific changes, i.e. which timestep to split on
        self.current_timestep_index = (self.history_minutes // 5) + 1
        self.current_timestep_index_30 = (self.history_minutes // 30) + 1

    def __getitem__(self, batch_idx: int) -> Tuple[dict, dict]:
        """
        Satflow extension for the dataloader

        Args:
            batch_idx: Batch ID to load

        Returns:
            Tuple of dicts of torch.Tensors holding the data, with the first one being the inputs
            and the second being the target
        """
        batch = super().__getitem__(batch_idx)
        x = {}
        target = {}
        # Need to partition out past and future sat images here, along with the rest of the data
        if "satellite" in self.data_sources_names and len(batch["satellite"].get("data", [])) > 0:
            past_satellite_data = batch["satellite"]["data"][:, :, : self.current_timestep_index]
            x["satellite"] = past_satellite_data
        if (
            "hrvsatellite" in self.data_sources_names
            and len(batch["hrvsatellite"].get("data", [])) > 0
        ):
            past_hrv_satellite_data = batch["hrvsatellite"]["data"][
                :, :, : self.current_timestep_index
            ]
            x["hrvsatellite"] = past_hrv_satellite_data
        if "pv" in self.data_sources_names and len(batch["pv"].get(PV_YIELD, [])) > 0:
            past_pv_data = torch.unsqueeze(
                batch["pv"][PV_YIELD][:, : self.current_timestep_index], dim=1
            )
            x[PV_YIELD] = past_pv_data
            x[PV_SYSTEM_ID] = torch.nan_to_num(batch["pv"][PV_SYSTEM_ID])
        if "nwp" in self.data_sources_names and len(batch["nwp"].get("data", [])) > 0:
            # We can give future NWP too, as that will be available
            x[NWP_DATA] = batch["nwp"]["data"]
        if (
            "topographic" in self.data_sources_names
            and len(batch["topographic"].get(TOPOGRAPHIC_DATA, [])) > 0
        ):
            # Need to expand dims to get a single channel one
            # Results in topographic maps with [Batch, Channel, H, W]
            x[TOPOGRAPHIC_DATA] = torch.unsqueeze(
                torch.unsqueeze(batch["topographic"][TOPOGRAPHIC_DATA], dim=1), dim=1
            )

        if "gsp" in self.data_sources_names:
            # Only GSP information we give to the model to train on is the IDs & physical locations
            x[GSP_ID] = torch.nan_to_num(batch["gsp"][GSP_ID])

            # Now creating the target data, only want the first GSP as the target
            target[GSP_YIELD] = batch["gsp"][GSP_YIELD][:, self.current_timestep_index_30 :, 0]
            target[GSP_ID] = batch["gsp"][GSP_ID][:, 0]
            # Add timestep, so we can compare results better
            target[GSP_DATETIME_INDEX] = batch["gsp"][GSP_DATETIME_INDEX][
                :, self.current_timestep_index_30 - 1 :
            ]
            target["gsp_capacity"] = batch["gsp"]["gsp_capacity"][
                :, self.current_timestep_index_30 :, 0
            ]

        if self.add_satellite_target:
            future_sat_data = batch["satellite"]["data"][:, :, self.current_timestep_index :]
            target[SATELLITE_DATA] = future_sat_data
        if self.add_hrv_satellite_target:
            future_hrv_sat_data = batch["hrvsatellite"]["data"][:, :, self.current_timestep_index :]
            target["hrv_" + SATELLITE_DATA] = future_hrv_sat_data

        # Add position encodings
        if self.add_position_encoding:
            if len(x.get("satellite", [])) > 0:
                x = self.add_encodings(
                    x, "satellite", batch, self.current_timestep_index, self.add_satellite_target
                )
                if self.add_hrv_satellite_target:
                    x[SATELLITE_DATA + "_query"] = x.pop("satellite_query")
            if len(x.get("hrvsatellite", [])) > 0:
                x = self.add_encodings(
                    x,
                    "hrvsatellite",
                    batch,
                    self.current_timestep_index,
                    self.add_hrv_satellite_target,
                )
                if self.add_hrv_satellite_target:
                    x["hrv_" + SATELLITE_DATA + "_query"] = x.pop("hrvsatellite_query")
            if len(x.get(TOPOGRAPHIC_DATA, [])) > 0:
                x[TOPOGRAPHIC_DATA] = torch.cat(
                    [x[TOPOGRAPHIC_DATA], batch["topographic_position_encoding"]], dim=1
                )
            if len(x.get(NWP_DATA, [])) > 0:
                x[NWP_DATA] = torch.cat(
                    [x[NWP_DATA], batch[NWP_DATA + "_position_encoding"]], dim=1
                )
            if len(x.get(PV_YIELD, [])) > 0:
                past_encoding = batch["pv_position_encoding"][:, :, : self.current_timestep_index]
                x[PV_YIELD] = torch.cat([x[PV_YIELD], past_encoding], dim=1)

            if "gsp" in self.data_sources_names:
                # Add the future GSP position encoding for querying
                x[GSP_YIELD + "_query"] = batch["gsp_position_encoding"][
                    :, :, self.current_timestep_index_30 :
                ]

        # Rename to match other ones better
        if len(x.get("satellite", [])) > 0:
            x[SATELLITE_DATA] = x.pop("satellite")
        if len(x.get("hrvsatellite", [])) > 0:
            x["hrv_" + SATELLITE_DATA] = x.pop("hrvsatellite")

        # Zero out NaN PV and GSP Yield
        x = self.zero_out_nan_pv_systems(x)

        # Convert all to float32 if not already done so
        for k in x.keys():
            if x[k].dtype != torch.float32:
                x[k] = x[k].float()
        for k in target.keys():
            if target[k].dtype != torch.float32:
                target[k] = target[k].float()

        return x, target

    def add_encodings(
        self,
        x: dict,
        key: str,
        batch: dict,
        current_timestep_index: int,
        add_future_encodings: bool = False,
    ) -> dict[str, torch.Tensor]:
        """
        Adds encodings to the targets and inputs

        Args:
            x: Dictionary containing model inputs
            key: Key to check and insert
            batch: Batch of data to use
            current_timestep_index: The index of the t0 time in the data, used to split into past
                and future encodings
            add_future_encodings: Whether to add the future position encodings to the target

        Returns:
            x dictionary with the added/updated keys
        """

        if key + "_position_encoding" in batch:
            past_encoding = batch[key + "_position_encoding"][:, :, :current_timestep_index]
            x[key] = torch.cat([x[key], past_encoding], dim=1)
            if add_future_encodings:
                future_encoding = batch[key + "_position_encoding"][:, :, current_timestep_index:]
                x[key + "_query"] = future_encoding
        return x

    def zero_out_nan_pv_systems(self, x: dict) -> dict:
        """
        Zeros out NaN PV systems and their position encodings

        This takes advantage of the fact that NaN values for PV and GSP systems are always at the
        end of the example, so just need to find the first one and can zero out everything after.

        This should be used after the position encodings are appended, so that it zeros out all the
        channels as well

        Args:
            x: dictionary of inputs

        Returns:
            The dictionary x with the PV systems zeroed out and position encodings zeroed as well
        """

        for key in [PV_YIELD, GSP_YIELD]:
            if key in x:
                mask = torch.isnan(x[key][:, 0, 0, :])  # Only looking at the yield
                mask = einops.repeat(mask, "b id -> b c t id", c=x[key].shape[1], t=x[key].shape[2])
                # Zero out for all entries related to
                x[key][mask] = 0.0

        return x


def worker_init_fn(worker_id):
    """Configures each dataset worker process.

    1. Get fsspec ready for multi process
    2. To call NowcastingDataset.per_worker_init().
    """
    # fix for fsspec when using multprocess
    set_fsspec_for_multiprocess()

    # get_worker_info() returns information specific to each worker process.
    worker_info = torch.utils.data.get_worker_info()
    if worker_info is None:
        print("worker_info is None!")
    else:
        # The NowcastingDataset copy in this worker process.
        dataset_obj = worker_info.dataset
        dataset_obj.per_worker_init(worker_info.id)<|MERGE_RESOLUTION|>--- conflicted
+++ resolved
@@ -194,24 +194,8 @@
                 batch, num_bands=self.num_bands
             )
 
-<<<<<<< HEAD
         # change batch into ML learning batch ready for training
         batch: BatchML = BatchML.from_batch(batch=batch)
-
-=======
-        if self.add_optical_flow:
-            optical_flow: torch.Tensor = compute_optical_flow_for_batch(
-                batch, final_image_size_pixels=self.flow_image_size_pixels
-            )
-
-        # change batch into ML learning batch ready for training
-        batch: BatchML = BatchML.from_batch(batch=batch)
-
-        if self.add_optical_flow:
-            # Add optical flow data source
-            batch.optical_flow = optical_flow
-
->>>>>>> aef9790c
         # netcdf_batch = xr.load_dataset(local_netcdf_filename)
 
         if self.cloud != "local":
