""" batch functions """
from __future__ import annotations

import logging
from typing import Optional

from nowcasting_dataset.config.model import Configuration
from nowcasting_dataset.dataset.batch import Batch
from pydantic import BaseModel

from nowcasting_dataloader.data_sources import (
    GSPML,
    NWPML,
    PVML,
    MetadataML,
    OpticalFlowML,
    SatelliteML,
    SunML,
    TopographicML,
)
from nowcasting_dataloader.xr_utils import (
    register_xr_data_array_to_tensor,
    register_xr_data_set_to_tensor,
)

_LOG = logging.getLogger(__name__)

register_xr_data_array_to_tensor()
register_xr_data_set_to_tensor()


class Example(BaseModel):
    """
    Single Data item

    Note that this is currently not really used
    """

    satellite: Optional[SatelliteML]
    hrvsatellite: Optional[SatelliteML]
    topographic: Optional[TopographicML]
    optical_flow: Optional[OpticalFlowML]
    pv: Optional[PVML]
    sun: Optional[SunML]
    gsp: Optional[GSPML]
    nwp: Optional[NWPML]

    @property
    def data_sources(self):
        """The different data sources"""
        return [
            self.satellite,
            self.hrvsatellite,
            self.topographic,
            self.optical_flow,
            self.pv,
            self.sun,
            self.gsp,
            self.nwp,
        ]


class BatchML(Example):
    """
    Batch data object.

    Contains the following data sources
    - gsp, satellite, topogrpahic, sun, pv, nwp and datetime.
    Also contains metadata of the class

    """

    metadata: MetadataML

    @staticmethod
    def fake(configuration: Configuration = Configuration()):
        """Create fake batch"""
<<<<<<< HEAD
        process = configuration.process
        input_data = configuration.input_data

        seq_length_30 = int(
            (input_data.default_history_minutes + input_data.default_forecast_minutes) / 30 + 1
        )

        seq_length_60 = int(
            (input_data.default_history_minutes + input_data.default_forecast_minutes) / 60 + 1
        )

        time_vectors = make_random_time_vectors(
            batch_size=process.batch_size,
            seq_length_5_minutes=input_data.default_seq_length_5_minutes,
            seq_length_30_minutes=seq_length_30,
            seq_length_60_minutes=seq_length_60,
        )

        return BatchML(
            batch_size=process.batch_size,
            satellite=SatelliteML.fake(
                process.batch_size,
                input_data.default_seq_length_5_minutes,
                input_data.satellite.satellite_image_size_pixels,
                len(input_data.satellite.satellite_channels),
                time_5=time_vectors["time_5"],
            ),
            hrvsatellite=SatelliteML.fake(
                process.batch_size,
                input_data.default_seq_length_5_minutes,
                input_data.satellite.satellite_image_size_pixels,
                len(input_data.satellite.satellite_channels),
                time_5=time_vectors["time_5"],
            ),
            optical_flow=SatelliteML.fake(
                process.batch_size,
                input_data.default_forecast_minutes // 5,
                input_data.satellite.satellite_image_size_pixels,
                len(input_data.satellite.satellite_channels),
            ),
            topographic=TopographicML.fake(
                batch_size=process.batch_size,
                image_size_pixels=input_data.satellite.satellite_image_size_pixels,
            ),
            pv=PVML.fake(
                batch_size=process.batch_size,
                seq_length_5=input_data.default_seq_length_5_minutes,
                n_pv_systems_per_batch=128,
                time_5=time_vectors["time_5"],
            ),
            gsp=GSPML.fake(
                process.batch_size,
                seq_length_30=seq_length_30,
                n_gsp_per_batch=32,
                time_30=time_vectors["time_30"],
            ),
            sun=SunML.fake(
                batch_size=process.batch_size, seq_length_5=input_data.default_seq_length_5_minutes
            ),
            nwp=NWPML.fake(
                batch_size=process.batch_size,
                seq_length_60=seq_length_60,
                image_size_pixels=input_data.nwp.nwp_image_size_pixels,
                number_nwp_channels=len(input_data.nwp.nwp_channels),
                time_60=time_vectors["time_60"],
            ),
            metadata=MetadataML.fake(process.batch_size),
        )
=======

        batch: Batch = Batch.fake(configuration=configuration)
        batch: BatchML = BatchML.from_batch(batch=batch)

        return batch
>>>>>>> afeb1796

    @staticmethod
    def from_batch(batch: Batch) -> BatchML:
        """Change batch to ML batch"""
        data_sources_names = Example.__fields__.keys()

        data_sources_dict = {}
        for data_source_name in data_sources_names:

            data_source = BatchML.__fields__[data_source_name].type_
            if not hasattr(batch, data_source_name):
                continue
            xr_dataset = getattr(batch, data_source_name)
            if xr_dataset is not None:

                data_sources_dict[data_source_name] = data_source.from_xr_dataset(xr_dataset)
                if "satellite" in data_source_name or "nwp" in data_source_name:
                    # Add in the channels being used
                    # Only need it from the first example
                    data_sources_dict[data_source_name].channels = xr_dataset["channels"][0].values

        data_sources_dict["metadata"] = batch.metadata.dict()

        return BatchML(**data_sources_dict)

    def normalize(self):
        """Normalize the batch"""

        # loop over all data sources and normalize
        for data_sources in self.data_sources:
            if data_sources is not None:
                data_sources.normalize()<|MERGE_RESOLUTION|>--- conflicted
+++ resolved
@@ -75,82 +75,11 @@
     @staticmethod
     def fake(configuration: Configuration = Configuration()):
         """Create fake batch"""
-<<<<<<< HEAD
-        process = configuration.process
-        input_data = configuration.input_data
-
-        seq_length_30 = int(
-            (input_data.default_history_minutes + input_data.default_forecast_minutes) / 30 + 1
-        )
-
-        seq_length_60 = int(
-            (input_data.default_history_minutes + input_data.default_forecast_minutes) / 60 + 1
-        )
-
-        time_vectors = make_random_time_vectors(
-            batch_size=process.batch_size,
-            seq_length_5_minutes=input_data.default_seq_length_5_minutes,
-            seq_length_30_minutes=seq_length_30,
-            seq_length_60_minutes=seq_length_60,
-        )
-
-        return BatchML(
-            batch_size=process.batch_size,
-            satellite=SatelliteML.fake(
-                process.batch_size,
-                input_data.default_seq_length_5_minutes,
-                input_data.satellite.satellite_image_size_pixels,
-                len(input_data.satellite.satellite_channels),
-                time_5=time_vectors["time_5"],
-            ),
-            hrvsatellite=SatelliteML.fake(
-                process.batch_size,
-                input_data.default_seq_length_5_minutes,
-                input_data.satellite.satellite_image_size_pixels,
-                len(input_data.satellite.satellite_channels),
-                time_5=time_vectors["time_5"],
-            ),
-            optical_flow=SatelliteML.fake(
-                process.batch_size,
-                input_data.default_forecast_minutes // 5,
-                input_data.satellite.satellite_image_size_pixels,
-                len(input_data.satellite.satellite_channels),
-            ),
-            topographic=TopographicML.fake(
-                batch_size=process.batch_size,
-                image_size_pixels=input_data.satellite.satellite_image_size_pixels,
-            ),
-            pv=PVML.fake(
-                batch_size=process.batch_size,
-                seq_length_5=input_data.default_seq_length_5_minutes,
-                n_pv_systems_per_batch=128,
-                time_5=time_vectors["time_5"],
-            ),
-            gsp=GSPML.fake(
-                process.batch_size,
-                seq_length_30=seq_length_30,
-                n_gsp_per_batch=32,
-                time_30=time_vectors["time_30"],
-            ),
-            sun=SunML.fake(
-                batch_size=process.batch_size, seq_length_5=input_data.default_seq_length_5_minutes
-            ),
-            nwp=NWPML.fake(
-                batch_size=process.batch_size,
-                seq_length_60=seq_length_60,
-                image_size_pixels=input_data.nwp.nwp_image_size_pixels,
-                number_nwp_channels=len(input_data.nwp.nwp_channels),
-                time_60=time_vectors["time_60"],
-            ),
-            metadata=MetadataML.fake(process.batch_size),
-        )
-=======
 
         batch: Batch = Batch.fake(configuration=configuration)
         batch: BatchML = BatchML.from_batch(batch=batch)
 
         return batch
->>>>>>> afeb1796
 
     @staticmethod
     def from_batch(batch: Batch) -> BatchML:
