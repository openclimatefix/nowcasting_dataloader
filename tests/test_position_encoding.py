--- conflicted
+++ resolved
@@ -53,12 +53,7 @@
     batch: Batch = Batch.fake(configuration=configuration)
     position_encodings = generate_position_encodings_for_batch(
         batch,
-<<<<<<< HEAD
-        max_freq=64,
-        num_bands=4,
-=======
         num_bands=16,
->>>>>>> 32c040d5
     )
     for key in ["nwp", "satellite", "topographic", "gsp", "pv"]:
         position_encoding_key = key + "_position_encoding"
