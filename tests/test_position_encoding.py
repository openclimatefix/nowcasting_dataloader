--- conflicted
+++ resolved
@@ -18,18 +18,6 @@
     generate_position_encodings_for_batch,
     normalize_geospatial_coordinates,
 )
-
-<<<<<<< HEAD
-=======
-# @pytest.fixture
-# def configuration():
-#     """Create configuration object"""
-#     con = Configuration()
-#     con.input_data = InputData.set_all_to_defaults()
-#     con.process.batch_size = 4
-#     return con
-
->>>>>>> f7d22129
 
 @pytest.mark.parametrize(
     ["key", "expected_shape"],
