"""Test NetCDF Dataset"""
import os
import tempfile
from pathlib import Path

import pandas as pd
import plotly
import plotly.graph_objects as go
import pytest
import torch
from nowcasting_dataset.config.model import Configuration, InputData
from nowcasting_dataset.consts import GSP_DATETIME_INDEX, NWP_DATA, PV_YIELD, SATELLITE_DATA
from nowcasting_dataset.dataset.batch import Batch

from nowcasting_dataloader.batch import BatchML
from nowcasting_dataloader.datasets import NetCDFDataset, worker_init_fn

torch.set_default_dtype(torch.float32)


def test_netcdf_dataset_local_using_configuration():
    """Test netcdf locally"""
    c = Configuration()
    c.input_data = InputData.set_all_to_defaults()
    c.process.batch_size = 4
    c.input_data.nwp.nwp_channels = c.input_data.nwp.nwp_channels[0:1]
    c.input_data.satellite.satellite_channels = c.input_data.satellite.satellite_channels[0:2]
    configuration = c

    with tempfile.TemporaryDirectory() as tmpdirname:

        f = Batch.fake(configuration=c)
        f.save_netcdf(batch_i=0, path=Path(tmpdirname))

        DATA_PATH = tmpdirname
        TEMP_PATH = tmpdirname

        train_dataset = NetCDFDataset(
            1,
            DATA_PATH,
            TEMP_PATH,
            cloud="local",
            history_minutes=30,
            forecast_minutes=60,
            configuration=configuration,
            normalize=False,
        )

        dataloader_config = dict(
            pin_memory=True,
            num_workers=1,
            prefetch_factor=1,
            worker_init_fn=worker_init_fn,
            persistent_workers=True,
            # Disable automatic batching because dataset
            # returns complete batches.
            batch_size=None,
        )

        _ = torch.utils.data.DataLoader(train_dataset, **dataloader_config)

        train_dataset.per_worker_init(1)
        t = iter(train_dataset)
        data = next(t)

        batch_ml = BatchML(**data)

        sat_data = batch_ml.satellite.data
        # TODO
        # Sat is in 5min increments, so should have 2 history + current + 2 future
        assert sat_data.shape == (4, 1, 19, 64, 64)
        assert batch_ml.nwp.data.shape == (4, 1, 2, 64, 64)
        assert batch_ml.topographic.topo_data.shape == (4, 64, 64)
<<<<<<< HEAD
        assert batch_ml.metadata.t0_dt.shape == (4, 1)
        assert batch_ml.pv.pv_yield.shape == (4, 5, 128)
        assert batch_ml.gsp.gsp_yield.shape == (4, 1, 32)
        assert batch_ml.sun.sun_azimuth_angle.shape == (4, 5)
        assert batch_ml.sun.sun_elevation_angle.shape == (4, 5)

        assert type(batch_ml.nwp.data) == torch.Tensor
        assert batch_ml.nwp.data[0, 0, 0, 0, 0].dtype == torch.float32
=======
        assert batch_ml.pv.pv_yield.shape == (4, 19, 128)
        assert batch_ml.gsp.gsp_yield.shape == (4, 4, 32)
        assert batch_ml.sun.sun_azimuth_angle.shape == (4, 19)
        assert batch_ml.sun.sun_elevation_angle.shape == (4, 19)

        assert type(batch_ml.nwp.data) == torch.Tensor
        assert batch_ml.nwp.data[0, 0, 0, 0, 0].dtype == torch.float32

        # Make sure file isn't deleted!
        assert os.path.exists(os.path.join(DATA_PATH, "nwp/000000.nc"))


def test_netcdf_dataset_local_using_configuration_subset_of_data_sources():
    """Test netcdf locally"""
    c = Configuration()
    c.input_data = InputData.set_all_to_defaults()
    c.process.batch_size = 4
    c.input_data.nwp.nwp_channels = c.input_data.nwp.nwp_channels[0:1]
    c.input_data.satellite.satellite_channels = c.input_data.satellite.satellite_channels[0:2]
    configuration = c

    with tempfile.TemporaryDirectory() as tmpdirname:

        f = Batch.fake(configuration=c)
        f.save_netcdf(batch_i=0, path=Path(tmpdirname))

        DATA_PATH = tmpdirname
        TEMP_PATH = tmpdirname

        train_dataset = NetCDFDataset(
            1,
            DATA_PATH,
            TEMP_PATH,
            cloud="local",
            history_minutes=30,
            forecast_minutes=60,
            configuration=configuration,
            normalize=False,
            data_sources_names=["pv", "gsp", "hrvsatellite"],
        )

        dataloader_config = dict(
            pin_memory=True,
            num_workers=1,
            prefetch_factor=1,
            worker_init_fn=worker_init_fn,
            persistent_workers=True,
            # Disable automatic batching because dataset
            # returns complete batches.
            batch_size=None,
        )

        _ = torch.utils.data.DataLoader(train_dataset, **dataloader_config)

        train_dataset.per_worker_init(1)
        t = iter(train_dataset)
        data = next(t)

        batch_ml = BatchML(**data)

        assert batch_ml.nwp is None
        assert batch_ml.topographic is None
        assert batch_ml.pv.pv_yield.shape == (4, 19, 128)
        assert batch_ml.gsp.gsp_yield.shape == (4, 4, 32)
        assert batch_ml.sun is None
        assert batch_ml.satellite is None
        assert batch_ml.hrvsatellite is not None
        assert batch_ml.hrvsatellite.data.shape == (4, 1, 19, 192, 192)
>>>>>>> ed436fb0

        # Make sure file isn't deleted!
        assert os.path.exists(os.path.join(DATA_PATH, "nwp/000000.nc"))


@pytest.mark.skip("CD does not have access to GCS")
def test_get_dataloaders_gcp(configuration: Configuration):
    """Test dataloader on GCP"""
    DATA_PATH = "gs://solar-pv-nowcasting-data/prepared_ML_training_data/v6/"
    TEMP_PATH = "../nowcasting_dataset"

    train_dataset = NetCDFDataset(
        24_900,
        os.path.join(DATA_PATH, "train"),
        os.path.join(TEMP_PATH, "train"),
        configuration=configuration,
    )

    dataloader_config = dict(
        pin_memory=True,
        num_workers=2,
        prefetch_factor=8,
        worker_init_fn=worker_init_fn,
        persistent_workers=True,
        # Disable automatic batching because dataset
        # returns complete batches.
        batch_size=None,
    )

    _ = torch.utils.data.DataLoader(train_dataset, **dataloader_config)

    train_dataset.per_worker_init(1)
    t = iter(train_dataset)
    data: BatchML = next(t)

    # image
    z = data.satellite.sat_data[0][0][:, :, 0]
    _ = data.gsp.gsp_yield[0][:, 0]

    _ = pd.to_datetime(data.satellite.sat_datetime_index[0, 0], unit="s")

    fig = go.Figure(data=go.Contour(z=z))

    plotly.offline.plot(fig, filename="../filename.html", auto_open=True)


@pytest.mark.skip("CD does not have access to AWS")
def test_get_dataloaders_aws(configuration: Configuration):
    """Test dataloader on AWS"""
    with tempfile.TemporaryDirectory() as tmpdirname:
        TEMP_PATH = Path(tmpdirname)
        DATA_PATH = "prepared_ML_training_data/v4/"

        os.mkdir(os.path.join(TEMP_PATH, "train"))

        train_dataset = NetCDFDataset(
            24_900,
            os.path.join(DATA_PATH, "train"),
            os.path.join(TEMP_PATH, "train"),
            cloud="aws",
            configuration=configuration,
        )

        dataloader_config = dict(
            pin_memory=True,
            num_workers=2,
            prefetch_factor=8,
            worker_init_fn=worker_init_fn,
            persistent_workers=True,
            # Disable automatic batching because dataset
            # returns complete batches.
            batch_size=None,
        )

        _ = torch.utils.data.DataLoader(train_dataset, **dataloader_config)

        train_dataset.per_worker_init(1)
        t = iter(train_dataset)
        data = next(t)

        assert SATELLITE_DATA in data.keys()


@pytest.mark.skip("CD does not have access to GCP")
def test_required_keys_gcp(configuration: Configuration):
    """More test on GCP dataloader"""
    DATA_PATH = "gs://solar-pv-nowcasting-data/prepared_ML_training_data/v6/"
    TEMP_PATH = "../nowcasting_dataset"
    if os.path.isdir(os.path.join(TEMP_PATH, "train")):
        os.removedirs(os.path.join(TEMP_PATH, "train"))
    os.mkdir(os.path.join(TEMP_PATH, "train"))

    train_dataset = NetCDFDataset(
        24_900,
        os.path.join(DATA_PATH, "train"),
        os.path.join(TEMP_PATH, "train"),
        cloud="gcp",
        configuration=configuration,
    )

    dataloader_config = dict(
        pin_memory=True,
        num_workers=2,
        prefetch_factor=8,
        worker_init_fn=worker_init_fn,
        persistent_workers=True,
        # Disable automatic batching because dataset
        # returns complete batches.
        batch_size=None,
    )

    _ = torch.utils.data.DataLoader(train_dataset, **dataloader_config)

    train_dataset.per_worker_init(1)
    t = iter(train_dataset)
    data = next(t)

    assert SATELLITE_DATA in data.keys()
    assert PV_YIELD not in data.keys()
    assert GSP_DATETIME_INDEX in data.keys()


@pytest.mark.skip("CD does not have access to GCP")
def test_subsetting_gcp(configuration: Configuration):
    """Test subsetting GCP dataloader"""
    DATA_PATH = "gs://solar-pv-nowcasting-data/prepared_ML_training_data/v5/"
    TEMP_PATH = "../nowcasting_dataset"
    if os.path.isdir(os.path.join(TEMP_PATH, "train")):
        os.removedirs(os.path.join(TEMP_PATH, "train"))
    os.mkdir(os.path.join(TEMP_PATH, "train"))

    train_dataset = NetCDFDataset(
        24_900,
        os.path.join(DATA_PATH, "train"),
        os.path.join(TEMP_PATH, "train"),
        cloud="gcp",
        history_minutes=10,
        forecast_minutes=10,
        configuration=configuration,
    )

    dataloader_config = dict(
        pin_memory=True,
        num_workers=2,
        prefetch_factor=8,
        worker_init_fn=worker_init_fn,
        persistent_workers=True,
        # Disable automatic batching because dataset
        # returns complete batches.
        batch_size=None,
    )

    _ = torch.utils.data.DataLoader(train_dataset, **dataloader_config)

    train_dataset.per_worker_init(1)
    t = iter(train_dataset)
    data = next(t)

    sat_data = data[SATELLITE_DATA]

    # Sat is in 5min increments, so should have 2 history + current + 2 future
    assert sat_data.shape[1] == 5
    assert data[NWP_DATA].shape[2] == 5<|MERGE_RESOLUTION|>--- conflicted
+++ resolved
@@ -71,7 +71,7 @@
         assert sat_data.shape == (4, 1, 19, 64, 64)
         assert batch_ml.nwp.data.shape == (4, 1, 2, 64, 64)
         assert batch_ml.topographic.topo_data.shape == (4, 64, 64)
-<<<<<<< HEAD
+
         assert batch_ml.metadata.t0_dt.shape == (4, 1)
         assert batch_ml.pv.pv_yield.shape == (4, 5, 128)
         assert batch_ml.gsp.gsp_yield.shape == (4, 1, 32)
@@ -80,7 +80,6 @@
 
         assert type(batch_ml.nwp.data) == torch.Tensor
         assert batch_ml.nwp.data[0, 0, 0, 0, 0].dtype == torch.float32
-=======
         assert batch_ml.pv.pv_yield.shape == (4, 19, 128)
         assert batch_ml.gsp.gsp_yield.shape == (4, 4, 32)
         assert batch_ml.sun.sun_azimuth_angle.shape == (4, 19)
@@ -149,7 +148,6 @@
         assert batch_ml.satellite is None
         assert batch_ml.hrvsatellite is not None
         assert batch_ml.hrvsatellite.data.shape == (4, 1, 19, 192, 192)
->>>>>>> ed436fb0
 
         # Make sure file isn't deleted!
         assert os.path.exists(os.path.join(DATA_PATH, "nwp/000000.nc"))
