<<<<<<< HEAD
=======
""" Test for SatelliteML"""
from nowcasting_dataset.consts import SAT_VARIABLE_NAMES
>>>>>>> ed436fb0
from nowcasting_dataset.data_sources.fake import satellite_fake

from nowcasting_dataloader.data_sources.satellite.satellite_model import SatelliteML


def test_satellite_to_ml():
    """Test satellite ml can be made from Satellite"""
    sat = satellite_fake()

<<<<<<< HEAD
    _ = SatelliteML.from_xr_dataset(sat)
=======
    _ = SatelliteML.from_xr_dataset(sat)


def test_satellite_normalization():
    sat = satellite_fake()

    batch = SatelliteML.from_xr_dataset(sat)
    batch.channels = SAT_VARIABLE_NAMES[1:7]
    batch.normalize()
>>>>>>> ed436fb0
<|MERGE_RESOLUTION|>--- conflicted
+++ resolved
@@ -1,8 +1,6 @@
-<<<<<<< HEAD
-=======
 """ Test for SatelliteML"""
 from nowcasting_dataset.consts import SAT_VARIABLE_NAMES
->>>>>>> ed436fb0
+
 from nowcasting_dataset.data_sources.fake import satellite_fake
 
 from nowcasting_dataloader.data_sources.satellite.satellite_model import SatelliteML
@@ -12,9 +10,6 @@
     """Test satellite ml can be made from Satellite"""
     sat = satellite_fake()
 
-<<<<<<< HEAD
-    _ = SatelliteML.from_xr_dataset(sat)
-=======
     _ = SatelliteML.from_xr_dataset(sat)
 
 
@@ -24,4 +19,3 @@
     batch = SatelliteML.from_xr_dataset(sat)
     batch.channels = SAT_VARIABLE_NAMES[1:7]
     batch.normalize()
->>>>>>> ed436fb0
